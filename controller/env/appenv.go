--- conflicted
+++ resolved
@@ -288,13 +288,6 @@
 			Api:           "1.0.0",
 			EnrollmentApi: "1.0.0",
 		},
-<<<<<<< HEAD
-		AuthCookieName: constants.ZitiSession,
-		AuthHeaderName: constants.ZitiSession,
-		AuthRegistry:   &model.AuthProcessorRegistryImpl{},
-		EnrollRegistry: &model.EnrollmentRegistryImpl{},
-		Api:            api,
-=======
 		AuthCookieName:     constants.ZitiSession,
 		AuthHeaderName:     constants.ZitiSession,
 		AuthRegistry:       &model.AuthProcessorRegistryImpl{},
@@ -302,7 +295,6 @@
 		Api:                api,
 		IdentityRefreshMap: cmap.New(),
 		StartupTime:        time.Now(),
->>>>>>> d9710f66
 	}
 
 	api.APIAuthorizer = authorizer{}
